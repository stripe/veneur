--- conflicted
+++ resolved
@@ -223,10 +223,7 @@
 			}
 		}
 	}()
-<<<<<<< HEAD
 	return done, listener.Addr()
-=======
-	return done
 }
 
 type SoftnetData struct {
@@ -305,5 +302,4 @@
 		r[i] = n
 	}
 	return r, nil
->>>>>>> 13ec5ee4
 }