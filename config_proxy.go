package veneur

type ProxyConfig struct {
<<<<<<< HEAD
	ConsulForwardGrpcServiceName string `yaml:"consul_forward_grpc_service_name"`
	ConsulForwardServiceName     string `yaml:"consul_forward_service_name"`
	ConsulRefreshInterval        string `yaml:"consul_refresh_interval"`
	ConsulTraceServiceName       string `yaml:"consul_trace_service_name"`
	Debug                        bool   `yaml:"debug"`
	EnableProfiling              bool   `yaml:"enable_profiling"`
	ForwardAddress               string `yaml:"forward_address"`
	ForwardTimeout               string `yaml:"forward_timeout"`
	GrpcAddress                  string `yaml:"grpc_address"`
	GrpcForwardAddress           string `yaml:"grpc_forward_address"`
	HTTPAddress                  string `yaml:"http_address"`
	SentryDsn                    string `yaml:"sentry_dsn"`
	SsfDestinationAddress        string `yaml:"ssf_destination_address"`
	StatsAddress                 string `yaml:"stats_address"`
	TraceAddress                 string `yaml:"trace_address"`
	TraceAPIAddress              string `yaml:"trace_api_address"`
=======
	ConsulForwardServiceName string `yaml:"consul_forward_service_name"`
	ConsulRefreshInterval    string `yaml:"consul_refresh_interval"`
	ConsulTraceServiceName   string `yaml:"consul_trace_service_name"`
	Debug                    bool   `yaml:"debug"`
	EnableProfiling          bool   `yaml:"enable_profiling"`
	ForwardAddress           string `yaml:"forward_address"`
	ForwardTimeout           string `yaml:"forward_timeout"`
	HTTPAddress              string `yaml:"http_address"`
	RuntimeMetricsInterval   string `yaml:"runtime_metrics_interval"`
	SentryDsn                string `yaml:"sentry_dsn"`
	SsfDestinationAddress    string `yaml:"ssf_destination_address"`
	StatsAddress             string `yaml:"stats_address"`
	TraceAddress             string `yaml:"trace_address"`
	TraceAPIAddress          string `yaml:"trace_api_address"`
>>>>>>> ea1d552b
}<|MERGE_RESOLUTION|>--- conflicted
+++ resolved
@@ -1,7 +1,6 @@
 package veneur
 
 type ProxyConfig struct {
-<<<<<<< HEAD
 	ConsulForwardGrpcServiceName string `yaml:"consul_forward_grpc_service_name"`
 	ConsulForwardServiceName     string `yaml:"consul_forward_service_name"`
 	ConsulRefreshInterval        string `yaml:"consul_refresh_interval"`
@@ -13,25 +12,10 @@
 	GrpcAddress                  string `yaml:"grpc_address"`
 	GrpcForwardAddress           string `yaml:"grpc_forward_address"`
 	HTTPAddress                  string `yaml:"http_address"`
+	RuntimeMetricsInterval       string `yaml:"runtime_metrics_interval"`
 	SentryDsn                    string `yaml:"sentry_dsn"`
 	SsfDestinationAddress        string `yaml:"ssf_destination_address"`
 	StatsAddress                 string `yaml:"stats_address"`
 	TraceAddress                 string `yaml:"trace_address"`
 	TraceAPIAddress              string `yaml:"trace_api_address"`
-=======
-	ConsulForwardServiceName string `yaml:"consul_forward_service_name"`
-	ConsulRefreshInterval    string `yaml:"consul_refresh_interval"`
-	ConsulTraceServiceName   string `yaml:"consul_trace_service_name"`
-	Debug                    bool   `yaml:"debug"`
-	EnableProfiling          bool   `yaml:"enable_profiling"`
-	ForwardAddress           string `yaml:"forward_address"`
-	ForwardTimeout           string `yaml:"forward_timeout"`
-	HTTPAddress              string `yaml:"http_address"`
-	RuntimeMetricsInterval   string `yaml:"runtime_metrics_interval"`
-	SentryDsn                string `yaml:"sentry_dsn"`
-	SsfDestinationAddress    string `yaml:"ssf_destination_address"`
-	StatsAddress             string `yaml:"stats_address"`
-	TraceAddress             string `yaml:"trace_address"`
-	TraceAPIAddress          string `yaml:"trace_api_address"`
->>>>>>> ea1d552b
 }