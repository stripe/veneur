--- conflicted
+++ resolved
@@ -5,11 +5,8 @@
 * The Datadog sink can now filter tags by metric names prefix with `datadog_exclude_tags_prefix_by_prefix_metric`. Thanks, [kaplanelad](https://github.com/kaplanelad)!
 * When specifying the SignalFx key with `signalfx_vary_key_by`, if both the host and the metric provide a value, the metric-provided value will take precedence over the host-provided value. This allows more granular forms of metric organization and attribution. Thanks, [aditya](https://github.com/chimeracoder)!
 * Support for listening to abstract statsd metrics on Unix Domain Socket(Datagram type). Thanks, [androohan](https://github.com/androohan)!
-<<<<<<< HEAD
 * Initial implementation of a Prometheus sink through Statsd Exporter. Thanks, [yanke](https://github.com/yanske1)!
-=======
 * New Relic sink supporting Metrics, Events, Service Checks (as events) and Trace Spans. Thanks, [jthurman42](https://github.com/jthurman42)!
->>>>>>> b802ffcf
 
 ## Updated
 * Updated the vendored version of DataDog/datadog-go which fixes parsing for abstract unix domain sockets in the statsd client. Thanks, [androohan](https://github.com/androohan)!
