package cloudwatch

import (
	"context"
	"encoding/json"
	"errors"
	"io"
	"io/ioutil"
	"net/http"
	"net/http/httptest"
	"testing"
	"time"

	"github.com/sirupsen/logrus"
	"github.com/stretchr/testify/assert"
	"github.com/stripe/veneur/v14/samplers"
	"github.com/stripe/veneur/v14/sinks"
)

// TestServer wraps an internal httptest.Server and provides a convenience
// method for retrieving the most recently written series
type TestServer struct {
	URL    string
	server *httptest.Server
}

// Close closes the internal test server
func (t *TestServer) Close() {
	t.server.Close()
}

// NewTestServer starts a test server instance. Ensure calls are followed by
// defer server.Close() to avoid hanging connections
func NewTestServer(t *testing.T, handlerDelay time.Duration, reqBodyCh chan []byte) *TestServer {
	result := TestServer{}

	router := http.NewServeMux()
	router.HandleFunc("/", func(w http.ResponseWriter, r *http.Request) {
		time.Sleep(handlerDelay)

		b, err := io.ReadAll(r.Body)
		if err != nil {
			t.Error("empty request body")
		}
		reqBodyCh <- b
	})

	server := httptest.NewServer(router)
	result.URL = server.URL + "/"
	result.server = server
	t.Log("test server listening on", server.URL)

	return &result
}

// latest returns the most recent write request, or errors if there was none
func latest(reqBodyCh chan []byte, timeoutSecs int) ([]byte, error) {
	timeout := time.After(time.Duration(timeoutSecs) * time.Second)
	select {
	case data := <-reqBodyCh:
		return data, nil
	case <-timeout:
		return nil, errors.New("no data received")
	}
}

func TestName(t *testing.T) {
<<<<<<< HEAD
	sink := NewCloudwatchMetricSink("http://localhost/", "test", "us-east-1000", "cloudwatch_standard_unit", time.Second*30, true, logrus.NewEntry(logrus.New()))
=======
	sink := NewCloudwatchMetricSink(
		"cloudwatch", "http://localhost/", "test", "us-east-1000", "cloudwatch_standard_unit",
		time.Second*30, true, []string{}, logrus.NewEntry(logrus.New()),
	)
>>>>>>> 21dd28c8
	assert.Equal(t, "cloudwatch", sink.Name())
}

func TestFlush(t *testing.T) {
	// Listen for PutMetricData
	reqBodyCh := make(chan []byte)
	server := NewTestServer(t, 0, reqBodyCh)
	defer server.Close()

	// input.1.json contains three timeseries samples in InterMetrics format
	jsInput, err := ioutil.ReadFile("testdata/input.1.json")
	assert.NoError(t, err)
	var metrics []samplers.InterMetric
	assert.NoError(t, json.Unmarshal(jsInput, &metrics))

	// Initialize sink
<<<<<<< HEAD
	sink := NewCloudwatchMetricSink(server.URL, "test", "us-east-1000", "cloudwatch_standard_unit", time.Second*30, true, logrus.NewEntry(logrus.New()))
=======
	sink := NewCloudwatchMetricSink(
		"cloudwatch", server.URL, "test", "us-east-1000", "cloudwatch_standard_unit",
		time.Second*30, true, []string{}, logrus.NewEntry(logrus.New()),
	)
>>>>>>> 21dd28c8
	sink.Start(nil)

	// Assert data is as we expect
	done := make(chan bool)
	go func(reqBodyCh chan []byte, done chan bool) {
		expectedOutput, err := ioutil.ReadFile("testdata/output.1.txt")
		assert.NoError(t, err)
		data, err := latest(reqBodyCh, 3)
		assert.NoError(t, err)
		assert.Equal(t, string(expectedOutput), string(data))
		done <- true
	}(reqBodyCh, done)

	// Flush the sink
	flushResult, err := sink.Flush(context.Background(), metrics)
	assert.NoError(t, err)
	assert.Equal(t, sinks.MetricFlushResult{MetricsFlushed: 3}, flushResult)

	<-done
}

func TestFlushWithStandardUnitTagName(t *testing.T) {
	// Listen for PutMetricData
	reqBodyCh := make(chan []byte)
	server := NewTestServer(t, 0, reqBodyCh)
	defer server.Close()

	// input.2.json contains one timeseries sample in InterMetrics format, with a unit specified
	jsInput, err := ioutil.ReadFile("testdata/input.2.json")
	assert.NoError(t, err)
	var metrics []samplers.InterMetric
	assert.NoError(t, json.Unmarshal(jsInput, &metrics))

	// Initialize sink
<<<<<<< HEAD
	sink := NewCloudwatchMetricSink(server.URL, "test", "us-east-1000", "cloudwatch_standard_unit", time.Second*30, true, logrus.NewEntry(logrus.New()))
=======
	sink := NewCloudwatchMetricSink(
		"cloudwatch", server.URL, "test", "us-east-1000", "cloudwatch_standard_unit",
		time.Second*30, true, []string{}, logrus.NewEntry(logrus.New()),
	)
>>>>>>> 21dd28c8
	sink.Start(nil)

	// Inspect data that was flushed, which should have a standard unit and no dimensions
	done := make(chan bool)
	go func(reqBodyCh chan []byte, done chan bool) {
		expectedOutput, err := ioutil.ReadFile("testdata/output.2.txt")
		assert.NoError(t, err)
		data, err := latest(reqBodyCh, 3)
		assert.NoError(t, err)
		assert.Equal(t, string(expectedOutput), string(data))
		done <- true
	}(reqBodyCh, done)

	// Flush the sink
	flushResult, err := sink.Flush(context.Background(), metrics)
	assert.NoError(t, err)
	assert.Equal(t, sinks.MetricFlushResult{MetricsFlushed: 1}, flushResult)

	<-done
}

<<<<<<< HEAD
=======
func TestFlushWithStripTags(t *testing.T) {
	// Listen for PutMetricData
	reqBodyCh := make(chan []byte)
	server := NewTestServer(t, 0, reqBodyCh)
	defer server.Close()

	// input.3.json contains timeseries with tags to strip, and tags to keep
	jsInput, err := ioutil.ReadFile("testdata/input.3.json")
	assert.NoError(t, err)
	var metrics []samplers.InterMetric
	assert.NoError(t, json.Unmarshal(jsInput, &metrics))

	// Initialize sink
	stripTags := []string{"baz"}
	sink := NewCloudwatchMetricSink(
		"cloudwatch", server.URL, "test", "us-east-1000", "cloudwatch_standard_unit",
		time.Second*30, true, stripTags, logrus.NewEntry(logrus.New()),
	)
	sink.Start(nil)

	// Inspect data that was flushed
	// - Datapoint (1, 3) should not have tags
	// - Datapoint (2) should have one tag
	done := make(chan bool)
	go func(reqBodyCh chan []byte, done chan bool) {
		expectedOutput, err := ioutil.ReadFile("testdata/output.3.txt")
		assert.NoError(t, err)
		data, err := latest(reqBodyCh, 3)
		assert.NoError(t, err)
		assert.Equal(t, string(expectedOutput), string(data))
		done <- true
	}(reqBodyCh, done)

	// Flush the sink
	flushResult, err := sink.Flush(context.Background(), metrics)
	assert.NoError(t, err)
	assert.Equal(t, sinks.MetricFlushResult{MetricsFlushed: 3}, flushResult)

	<-done
}

>>>>>>> 21dd28c8
func TestFlushNoop(t *testing.T) {
	// Listen for PutMetricData
	reqBodyCh := make(chan []byte)
	server := NewTestServer(t, 0, reqBodyCh)
	defer server.Close()

	// Pass empty metrics slice
	var metrics []samplers.InterMetric

	// Initialize the sink
<<<<<<< HEAD
	sink := NewCloudwatchMetricSink(server.URL, "test", "us-east-1000", "cloudwatch_standard_unit", time.Second*30, true, logrus.NewEntry(logrus.New()))
=======
	sink := NewCloudwatchMetricSink(
		"cloudwatch", server.URL, "test", "us-east-1000", "cloudwatch_standard_unit",
		time.Second*30, true, []string{}, logrus.NewEntry(logrus.New()),
	)
>>>>>>> 21dd28c8
	sink.Start(nil)

	// Assert the server was never hit
	done := make(chan bool)
	go func(reqBodyCh chan []byte, done chan bool) {
		_, err := latest(reqBodyCh, 3)
		assert.Error(t, err)
		done <- true
	}(reqBodyCh, done)

	// Flush the sink
	flushResult, err := sink.Flush(context.Background(), metrics)
	assert.NoError(t, err)
	assert.Equal(t, sinks.MetricFlushResult{}, flushResult)

	<-done
}

func TestFlushRemoteTimeout(t *testing.T) {
	// Server handler should return response after the flush timeout expires
	customTimeout := time.Second * 1
	serverDelay := customTimeout + time.Second

	// Listen for PutMetricData
	reqBodyCh := make(chan []byte)
	server := NewTestServer(t, serverDelay, reqBodyCh)
	defer server.Close()

	// Pass non-empty metrics slice
	metrics := []samplers.InterMetric{{}, {}, {}}

	// Initialize the sink
<<<<<<< HEAD
	sink := NewCloudwatchMetricSink(server.URL, "test", "us-east-1000", "cloudwatch_standard_unit", customTimeout, true, logrus.NewEntry(logrus.New()))
=======
	sink := NewCloudwatchMetricSink(
		"cloudwatch", server.URL, "test", "us-east-1000", "cloudwatch_standard_unit",
		customTimeout, true, []string{}, logrus.NewEntry(logrus.New()),
	)
>>>>>>> 21dd28c8
	sink.Start(nil)

	// Make sure that the server can Close, eventually
	done := make(chan bool)
	go func(reqBodyCh chan []byte, done chan bool) {
		<-reqBodyCh
		done <- true
	}(reqBodyCh, done)

	// Assert the flush failed, and metrics were dropped
	flushResult, err := sink.Flush(context.Background(), metrics)
	assert.Error(t, err)
	assert.Equal(t, sinks.MetricFlushResult{MetricsDropped: 3}, flushResult)

	<-done
}<|MERGE_RESOLUTION|>--- conflicted
+++ resolved
@@ -65,14 +65,10 @@
 }
 
 func TestName(t *testing.T) {
-<<<<<<< HEAD
-	sink := NewCloudwatchMetricSink("http://localhost/", "test", "us-east-1000", "cloudwatch_standard_unit", time.Second*30, true, logrus.NewEntry(logrus.New()))
-=======
 	sink := NewCloudwatchMetricSink(
 		"cloudwatch", "http://localhost/", "test", "us-east-1000", "cloudwatch_standard_unit",
-		time.Second*30, true, []string{}, logrus.NewEntry(logrus.New()),
-	)
->>>>>>> 21dd28c8
+		time.Second*30, true, logrus.NewEntry(logrus.New()),
+	)
 	assert.Equal(t, "cloudwatch", sink.Name())
 }
 
@@ -89,14 +85,10 @@
 	assert.NoError(t, json.Unmarshal(jsInput, &metrics))
 
 	// Initialize sink
-<<<<<<< HEAD
-	sink := NewCloudwatchMetricSink(server.URL, "test", "us-east-1000", "cloudwatch_standard_unit", time.Second*30, true, logrus.NewEntry(logrus.New()))
-=======
-	sink := NewCloudwatchMetricSink(
-		"cloudwatch", server.URL, "test", "us-east-1000", "cloudwatch_standard_unit",
-		time.Second*30, true, []string{}, logrus.NewEntry(logrus.New()),
-	)
->>>>>>> 21dd28c8
+	sink := NewCloudwatchMetricSink(
+		"cloudwatch", server.URL, "test", "us-east-1000", "cloudwatch_standard_unit",
+		time.Second*30, true, logrus.NewEntry(logrus.New()),
+	)
 	sink.Start(nil)
 
 	// Assert data is as we expect
@@ -131,14 +123,10 @@
 	assert.NoError(t, json.Unmarshal(jsInput, &metrics))
 
 	// Initialize sink
-<<<<<<< HEAD
-	sink := NewCloudwatchMetricSink(server.URL, "test", "us-east-1000", "cloudwatch_standard_unit", time.Second*30, true, logrus.NewEntry(logrus.New()))
-=======
-	sink := NewCloudwatchMetricSink(
-		"cloudwatch", server.URL, "test", "us-east-1000", "cloudwatch_standard_unit",
-		time.Second*30, true, []string{}, logrus.NewEntry(logrus.New()),
-	)
->>>>>>> 21dd28c8
+	sink := NewCloudwatchMetricSink(
+		"cloudwatch", server.URL, "test", "us-east-1000", "cloudwatch_standard_unit",
+		time.Second*30, true, logrus.NewEntry(logrus.New()),
+	)
 	sink.Start(nil)
 
 	// Inspect data that was flushed, which should have a standard unit and no dimensions
@@ -160,50 +148,6 @@
 	<-done
 }
 
-<<<<<<< HEAD
-=======
-func TestFlushWithStripTags(t *testing.T) {
-	// Listen for PutMetricData
-	reqBodyCh := make(chan []byte)
-	server := NewTestServer(t, 0, reqBodyCh)
-	defer server.Close()
-
-	// input.3.json contains timeseries with tags to strip, and tags to keep
-	jsInput, err := ioutil.ReadFile("testdata/input.3.json")
-	assert.NoError(t, err)
-	var metrics []samplers.InterMetric
-	assert.NoError(t, json.Unmarshal(jsInput, &metrics))
-
-	// Initialize sink
-	stripTags := []string{"baz"}
-	sink := NewCloudwatchMetricSink(
-		"cloudwatch", server.URL, "test", "us-east-1000", "cloudwatch_standard_unit",
-		time.Second*30, true, stripTags, logrus.NewEntry(logrus.New()),
-	)
-	sink.Start(nil)
-
-	// Inspect data that was flushed
-	// - Datapoint (1, 3) should not have tags
-	// - Datapoint (2) should have one tag
-	done := make(chan bool)
-	go func(reqBodyCh chan []byte, done chan bool) {
-		expectedOutput, err := ioutil.ReadFile("testdata/output.3.txt")
-		assert.NoError(t, err)
-		data, err := latest(reqBodyCh, 3)
-		assert.NoError(t, err)
-		assert.Equal(t, string(expectedOutput), string(data))
-		done <- true
-	}(reqBodyCh, done)
-
-	// Flush the sink
-	flushResult, err := sink.Flush(context.Background(), metrics)
-	assert.NoError(t, err)
-	assert.Equal(t, sinks.MetricFlushResult{MetricsFlushed: 3}, flushResult)
-
-	<-done
-}
-
->>>>>>> 21dd28c8
 func TestFlushNoop(t *testing.T) {
 	// Listen for PutMetricData
 	reqBodyCh := make(chan []byte)
@@ -214,14 +158,10 @@
 	var metrics []samplers.InterMetric
 
 	// Initialize the sink
-<<<<<<< HEAD
-	sink := NewCloudwatchMetricSink(server.URL, "test", "us-east-1000", "cloudwatch_standard_unit", time.Second*30, true, logrus.NewEntry(logrus.New()))
-=======
-	sink := NewCloudwatchMetricSink(
-		"cloudwatch", server.URL, "test", "us-east-1000", "cloudwatch_standard_unit",
-		time.Second*30, true, []string{}, logrus.NewEntry(logrus.New()),
-	)
->>>>>>> 21dd28c8
+	sink := NewCloudwatchMetricSink(
+		"cloudwatch", server.URL, "test", "us-east-1000", "cloudwatch_standard_unit",
+		time.Second*30, true, logrus.NewEntry(logrus.New()),
+	)
 	sink.Start(nil)
 
 	// Assert the server was never hit
@@ -254,14 +194,10 @@
 	metrics := []samplers.InterMetric{{}, {}, {}}
 
 	// Initialize the sink
-<<<<<<< HEAD
-	sink := NewCloudwatchMetricSink(server.URL, "test", "us-east-1000", "cloudwatch_standard_unit", customTimeout, true, logrus.NewEntry(logrus.New()))
-=======
-	sink := NewCloudwatchMetricSink(
-		"cloudwatch", server.URL, "test", "us-east-1000", "cloudwatch_standard_unit",
-		customTimeout, true, []string{}, logrus.NewEntry(logrus.New()),
-	)
->>>>>>> 21dd28c8
+	sink := NewCloudwatchMetricSink(
+		"cloudwatch", server.URL, "test", "us-east-1000", "cloudwatch_standard_unit",
+		customTimeout, true, logrus.NewEntry(logrus.New()),
+	)
 	sink.Start(nil)
 
 	// Make sure that the server can Close, eventually
