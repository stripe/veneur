--- conflicted
+++ resolved
@@ -298,54 +298,6 @@
 	return w.processed
 }
 
-<<<<<<< HEAD
-=======
-// SampleTimeseries takes a metric and counts whether the timeseries
-// has already been seen by the worker in this flush interval.
-func (w *Worker) SampleTimeseries(m *samplers.UDPMetric) {
-	digest := make([]byte, 8)
-	binary.LittleEndian.PutUint32(digest, m.Digest)
-
-	w.uniqueMTSMtx.RLock()
-	defer w.uniqueMTSMtx.RUnlock()
-
-	// Always sample if worker is running in global Veneur instance,
-	// as there is nowhere the metric can be forwarded to.
-	if !w.isLocal {
-		w.uniqueMTS.Insert(digest)
-		return
-	}
-	// Otherwise, sample the timeseries iff the metric will not be
-	// forwarded to a global Veneur instance.
-	switch m.Type {
-	case CounterTypeName:
-		if m.Scope != samplers.GlobalOnly {
-			w.uniqueMTS.Insert(digest)
-		}
-	case GaugeTypeName:
-		if m.Scope != samplers.GlobalOnly {
-			w.uniqueMTS.Insert(digest)
-		}
-	case HistogramTypeName:
-		if m.Scope == samplers.LocalOnly {
-			w.uniqueMTS.Insert(digest)
-		}
-	case SetTypeName:
-		if m.Scope == samplers.LocalOnly {
-			w.uniqueMTS.Insert(digest)
-		}
-	case TimerTypeName:
-		if m.Scope == samplers.LocalOnly {
-			w.uniqueMTS.Insert(digest)
-		}
-	case StatusTypeName:
-		w.uniqueMTS.Insert(digest)
-	default:
-		log.WithField("type", m.Type).Error("Unknown metric type for counting")
-	}
-}
-
->>>>>>> c87980ed
 // ProcessMetric takes a Metric and samples it
 func (w *Worker) ProcessMetric(m *samplers.UDPMetric) {
 	w.mutex.Lock()
