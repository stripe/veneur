--- conflicted
+++ resolved
@@ -35,7 +35,6 @@
 		DisableLegacySinks  bool `yaml:"disable_legacy_sinks"`
 		MigrateSpanSinks    bool `yaml:"migrate_span_sinks"`
 	} `yaml:"features"`
-<<<<<<< HEAD
 	FlushFile                                 string                             `yaml:"flush_file"`
 	FlushMaxPerBody                           int                                `yaml:"flush_max_per_body"`
 	FlushWatchdogMissedFlushes                int                                `yaml:"flush_watchdog_missed_flushes"`
@@ -101,73 +100,6 @@
 	SignalfxHostnameTag                       string                             `yaml:"signalfx_hostname_tag"`
 	SignalfxMetricNamePrefixDrops             []string                           `yaml:"signalfx_metric_name_prefix_drops"`
 	SignalfxMetricTagPrefixDrops              []string                           `yaml:"signalfx_metric_tag_prefix_drops"`
-=======
-	FlushFile                                 string              `yaml:"flush_file"`
-	FlushMaxPerBody                           int                 `yaml:"flush_max_per_body"`
-	FlushWatchdogMissedFlushes                int                 `yaml:"flush_watchdog_missed_flushes"`
-	ForwardAddress                            string              `yaml:"forward_address"`
-	ForwardUseGrpc                            bool                `yaml:"forward_use_grpc"`
-	GrpcAddress                               string              `yaml:"grpc_address"`
-	GrpcListenAddresses                       []util.Url          `yaml:"grpc_listen_addresses"`
-	Hostname                                  string              `yaml:"hostname"`
-	HTTPAddress                               string              `yaml:"http_address"`
-	HTTPQuit                                  bool                `yaml:"http_quit"`
-	IndicatorSpanTimerName                    string              `yaml:"indicator_span_timer_name"`
-	Interval                                  time.Duration       `yaml:"interval"`
-	KafkaBroker                               string              `yaml:"kafka_broker"`
-	KafkaCheckTopic                           string              `yaml:"kafka_check_topic"`
-	KafkaEventTopic                           string              `yaml:"kafka_event_topic"`
-	KafkaMetricBufferBytes                    int                 `yaml:"kafka_metric_buffer_bytes"`
-	KafkaMetricBufferFrequency                time.Duration       `yaml:"kafka_metric_buffer_frequency"`
-	KafkaMetricBufferMessages                 int                 `yaml:"kafka_metric_buffer_messages"`
-	KafkaMetricRequireAcks                    string              `yaml:"kafka_metric_require_acks"`
-	KafkaMetricTopic                          string              `yaml:"kafka_metric_topic"`
-	KafkaPartitioner                          string              `yaml:"kafka_partitioner"`
-	KafkaRetryMax                             int                 `yaml:"kafka_retry_max"`
-	KafkaSpanBufferBytes                      int                 `yaml:"kafka_span_buffer_bytes"`
-	KafkaSpanBufferFrequency                  time.Duration       `yaml:"kafka_span_buffer_frequency"`
-	KafkaSpanBufferMesages                    int                 `yaml:"kafka_span_buffer_mesages"`
-	KafkaSpanRequireAcks                      string              `yaml:"kafka_span_require_acks"`
-	KafkaSpanSampleRatePercent                float64             `yaml:"kafka_span_sample_rate_percent"`
-	KafkaSpanSampleTag                        string              `yaml:"kafka_span_sample_tag"`
-	KafkaSpanSerializationFormat              string              `yaml:"kafka_span_serialization_format"`
-	KafkaSpanTopic                            string              `yaml:"kafka_span_topic"`
-	LightstepAccessToken                      util.StringSecret   `yaml:"lightstep_access_token"`
-	LightstepCollectorHost                    string              `yaml:"lightstep_collector_host"`
-	LightstepMaximumSpans                     int                 `yaml:"lightstep_maximum_spans"`
-	LightstepNumClients                       int                 `yaml:"lightstep_num_clients"`
-	LightstepReconnectPeriod                  string              `yaml:"lightstep_reconnect_period"`
-	MetricMaxLength                           int                 `yaml:"metric_max_length"`
-	MetricSinkRouting                         []SinkRoutingConfig `yaml:"metric_sink_routing"`
-	MetricSinks                               []SinkConfig        `yaml:"metric_sinks"`
-	MutexProfileFraction                      int                 `yaml:"mutex_profile_fraction"`
-	NewrelicAccountID                         int                 `yaml:"newrelic_account_id"`
-	NewrelicCommonTags                        []string            `yaml:"newrelic_common_tags"`
-	NewrelicEventType                         string              `yaml:"newrelic_event_type"`
-	NewrelicInsertKey                         util.StringSecret   `yaml:"newrelic_insert_key"`
-	NewrelicRegion                            string              `yaml:"newrelic_region"`
-	NewrelicServiceCheckEventType             string              `yaml:"newrelic_service_check_event_type"`
-	NewrelicTraceObserverURL                  string              `yaml:"newrelic_trace_observer_url"`
-	NumReaders                                int                 `yaml:"num_readers"`
-	NumSpanWorkers                            int                 `yaml:"num_span_workers"`
-	NumWorkers                                int                 `yaml:"num_workers"`
-	ObjectiveSpanTimerName                    string              `yaml:"objective_span_timer_name"`
-	OmitEmptyHostname                         bool                `yaml:"omit_empty_hostname"`
-	Percentiles                               []float64           `yaml:"percentiles"`
-	PrometheusNetworkType                     string              `yaml:"prometheus_network_type"`
-	PrometheusRepeaterAddress                 string              `yaml:"prometheus_repeater_address"`
-	ReadBufferSizeBytes                       int                 `yaml:"read_buffer_size_bytes"`
-	SentryDsn                                 util.StringSecret   `yaml:"sentry_dsn"`
-	SignalfxAPIKey                            util.StringSecret   `yaml:"signalfx_api_key"`
-	SignalfxDynamicPerTagAPIKeysEnable        bool                `yaml:"signalfx_dynamic_per_tag_api_keys_enable"`
-	SignalfxDynamicPerTagAPIKeysRefreshPeriod time.Duration       `yaml:"signalfx_dynamic_per_tag_api_keys_refresh_period"`
-	SignalfxEndpointAPI                       string              `yaml:"signalfx_endpoint_api"`
-	SignalfxEndpointBase                      string              `yaml:"signalfx_endpoint_base"`
-	SignalfxFlushMaxPerBody                   int                 `yaml:"signalfx_flush_max_per_body"`
-	SignalfxHostnameTag                       string              `yaml:"signalfx_hostname_tag"`
-	SignalfxMetricNamePrefixDrops             []string            `yaml:"signalfx_metric_name_prefix_drops"`
-	SignalfxMetricTagPrefixDrops              []string            `yaml:"signalfx_metric_tag_prefix_drops"`
->>>>>>> c87980ed
 	SignalfxPerTagAPIKeys                     []struct {
 		APIKey util.StringSecret `yaml:"api_key"`
 		Name   string            `yaml:"name"`
