--- conflicted
+++ resolved
@@ -764,7 +764,6 @@
 	})
 }
 
-<<<<<<< HEAD
 func TestFlushWithAddTags(t *testing.T) {
 	ctrl := gomock.NewController(t)
 	defer ctrl.Finish()
@@ -971,7 +970,8 @@
 			}
 		}
 	})
-=======
+}
+
 type anyOfMatcher struct {
 	s []string
 }
@@ -995,5 +995,4 @@
 
 func anyOf(s ...string) anyOfMatcher {
 	return anyOfMatcher{s}
->>>>>>> d02c4b19
 }