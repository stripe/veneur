package veneur

import (
	"context"
	"fmt"
	"net/http"
	"runtime"
	"sync"
	"time"

	"github.com/sirupsen/logrus"
	"github.com/stripe/veneur/forwardrpc"
	vhttp "github.com/stripe/veneur/http"
	"github.com/stripe/veneur/samplers"
	"github.com/stripe/veneur/samplers/metricpb"
	"github.com/stripe/veneur/sinks"
	"github.com/stripe/veneur/ssf"
	"github.com/stripe/veneur/trace"
	"github.com/stripe/veneur/trace/metrics"
)

// Flush collects sampler's metrics and passes them to sinks.
func (s *Server) Flush(ctx context.Context) {
	span := tracer.StartSpan("flush").(*trace.Span)
	defer span.ClientFinish(s.TraceClient)

	mem := &runtime.MemStats{}
	runtime.ReadMemStats(mem)

	span.Add(ssf.Gauge("mem.heap_alloc_bytes", float32(mem.HeapAlloc), nil),
		ssf.Gauge("gc.number", float32(mem.NumGC), nil),
		ssf.Gauge("gc.pause_total_ns", float32(mem.PauseTotalNs), nil),
		ssf.Gauge("worker.span_chan.total_elements", float32(len(s.SpanChan)), nil),
		ssf.Gauge("worker.span_chan.total_capacity", float32(cap(s.SpanChan)), nil),
	)

	samples := s.EventWorker.Flush()

	// TODO Concurrency
	for _, sink := range s.metricSinks {
		sink.FlushOtherSamples(span.Attach(ctx), samples)
	}

	go s.flushTraces(span.Attach(ctx))

	// don't publish percentiles if we're a local veneur; that's the global
	// veneur's job
	var percentiles []float64
	var finalMetrics []samplers.InterMetric

	if !s.IsLocal() {
		percentiles = s.HistogramPercentiles
	}

	tempMetrics, ms := s.tallyMetrics(percentiles)

	finalMetrics = s.generateInterMetrics(span.Attach(ctx), percentiles, tempMetrics, ms)

	span.Add(s.computeMetricsFlushCounts(ms)...)

	if s.IsLocal() {
		// Forward over gRPC or HTTP depending on the configuration
		if s.forwardUseGRPC {
			go s.forwardGRPC(span.Attach(ctx), tempMetrics)
		} else {
			go s.flushForward(span.Attach(ctx), tempMetrics)
		}
	} else {
		span.Add(s.computeGlobalMetricsFlushCounts(ms)...)
	}

	// If there's nothing to flush, don't bother calling the plugins and stuff.
	if len(finalMetrics) == 0 {
		return
	}

	wg := sync.WaitGroup{}
	for _, sink := range s.metricSinks {
		wg.Add(1)
		go func(ms sinks.MetricSink) {
			err := ms.Flush(span.Attach(ctx), finalMetrics)
			if err != nil {
				log.WithError(err).WithField("sink", ms.Name()).Warn("Error flushing sink")
			}
			wg.Done()
		}(sink)
	}
	wg.Wait()

	go func() {
		samples := &ssf.Samples{}
		defer metrics.Report(s.TraceClient, samples)

		tags := map[string]string{"part": "post"}
		for _, p := range s.getPlugins() {
			start := time.Now()
			err := p.Flush(span.Attach(ctx), finalMetrics)
			samples.Add(ssf.Timing(fmt.Sprintf("flush.plugins.%s.total_duration_ns", p.Name()), time.Since(start), time.Nanosecond, tags))
			if err != nil {
				samples.Add(ssf.Count(fmt.Sprintf("flush.plugins.%s.error_total", p.Name()), 1, nil))
			}
			samples.Add(ssf.Gauge(fmt.Sprintf("flush.plugins.%s.post_metrics_total", p.Name()), float32(len(finalMetrics)), nil))
		}
	}()
}

type metricsSummary struct {
	totalCounters   int
	totalGauges     int
	totalHistograms int
	totalSets       int
	totalTimers     int

	totalGlobalCounters int
	totalGlobalGauges   int

	totalLocalHistograms int
	totalLocalSets       int
	totalLocalTimers     int

	totalLength int
}

// tallyMetrics gives a slight overestimate of the number
// of metrics we'll be reporting, so that we can pre-allocate
// a slice of the correct length instead of constantly appending
// for performance
func (s *Server) tallyMetrics(percentiles []float64) ([]WorkerMetrics, metricsSummary) {
	// allocating this long array to count up the sizes is cheaper than appending
	// the []WorkerMetrics together one at a time
	tempMetrics := make([]WorkerMetrics, 0, len(s.Workers))

	gatherStart := time.Now()
	ms := metricsSummary{}

	for i, w := range s.Workers {
		log.WithField("worker", i).Debug("Flushing")
		wm := w.Flush()
		tempMetrics = append(tempMetrics, wm)

		ms.totalCounters += len(wm.counters)
		ms.totalGauges += len(wm.gauges)
		ms.totalHistograms += len(wm.histograms)
		ms.totalSets += len(wm.sets)
		ms.totalTimers += len(wm.timers)

		ms.totalGlobalCounters += len(wm.globalCounters)
		ms.totalGlobalGauges += len(wm.globalGauges)

		ms.totalLocalHistograms += len(wm.localHistograms)
		ms.totalLocalSets += len(wm.localSets)
		ms.totalLocalTimers += len(wm.localTimers)
	}

	metrics.ReportOne(s.TraceClient, ssf.Timing("flush.total_duration_ns", time.Since(gatherStart), time.Nanosecond, map[string]string{"part": "gather"}))

	ms.totalLength = ms.totalCounters + ms.totalGauges +
		// histograms and timers each report a metric point for each percentile
		// plus a point for each of their aggregates
		(ms.totalTimers+ms.totalHistograms)*(s.HistogramAggregates.Count+len(percentiles)) +
		// local-only histograms will be flushed with percentiles, so we intentionally
		// use the original percentile list here.
		// remember that both the global veneur and the local instances have
		// 'local-only' histograms.
		ms.totalLocalSets + (ms.totalLocalTimers+ms.totalLocalHistograms)*(s.HistogramAggregates.Count+len(s.HistogramPercentiles))

	// Global instances also flush sets and global counters, so be sure and add
	// them to the total size
	if !s.IsLocal() {
		ms.totalLength += ms.totalSets
		ms.totalLength += ms.totalGlobalCounters
		ms.totalLength += ms.totalGlobalGauges
	}

	return tempMetrics, ms
}

// generateInterMetrics calls the Flush method on each
// counter/gauge/histogram/timer/set in order to
// generate an InterMetric corresponding to that value
func (s *Server) generateInterMetrics(ctx context.Context, percentiles []float64, tempMetrics []WorkerMetrics, ms metricsSummary) []samplers.InterMetric {

	span, _ := trace.StartSpanFromContext(ctx, "")
	defer span.ClientFinish(s.TraceClient)

	finalMetrics := make([]samplers.InterMetric, 0, ms.totalLength)
	for _, wm := range tempMetrics {
		for _, c := range wm.counters {
			finalMetrics = append(finalMetrics, c.Flush(s.interval)...)
		}
		for _, g := range wm.gauges {
			finalMetrics = append(finalMetrics, g.Flush()...)
		}
		// if we're a local veneur, then percentiles=nil, and only the local
		// parts (count, min, max) will be flushed
		for _, h := range wm.histograms {
			finalMetrics = append(finalMetrics, h.Flush(s.interval, percentiles, s.HistogramAggregates)...)
		}
		for _, t := range wm.timers {
			finalMetrics = append(finalMetrics, t.Flush(s.interval, percentiles, s.HistogramAggregates)...)
		}

		// local-only samplers should be flushed in their entirety, since they
		// will not be forwarded
		// we still want percentiles for these, even if we're a local veneur, so
		// we use the original percentile list when flushing them
		for _, h := range wm.localHistograms {
			finalMetrics = append(finalMetrics, h.Flush(s.interval, s.HistogramPercentiles, s.HistogramAggregates)...)
		}
		for _, s := range wm.localSets {
			finalMetrics = append(finalMetrics, s.Flush()...)
		}
		for _, t := range wm.localTimers {
			finalMetrics = append(finalMetrics, t.Flush(s.interval, s.HistogramPercentiles, s.HistogramAggregates)...)
		}

		// TODO (aditya) refactor this out so we don't
		// have to call IsLocal again
		if !s.IsLocal() {
			// sets have no local parts, so if we're a local veneur, there's
			// nothing to flush at all
			for _, s := range wm.sets {
				finalMetrics = append(finalMetrics, s.Flush()...)
			}

			// also do this for global counters
			// global counters have no local parts, so if we're a local veneur,
			// there's nothing to flush
			for _, gc := range wm.globalCounters {
				finalMetrics = append(finalMetrics, gc.Flush(s.interval)...)
			}

			// and global gauges
			for _, gg := range wm.globalGauges {
				finalMetrics = append(finalMetrics, gg.Flush()...)
			}
		}
	}

	metrics.ReportOne(s.TraceClient, ssf.Timing("flush.total_duration_ns", time.Since(span.Start), time.Nanosecond, map[string]string{"part": "combine"}))
	return finalMetrics
}

const flushTotalMetric = "worker.metrics_flushed_total"

// computeMetricsFlushCounts reports the counts of
// Counters, Gauges, LocalHistograms, LocalSets, and LocalTimers
// as metrics. These are shared by both global and local flush operations.
// It does *not* report the totalHistograms, totalSets, or totalTimers
// because those are only performed by the global veneur instance.
// It also does not report the total metrics posted, because on the local veneur,
// that should happen *after* the flush-forward operation.
func (s *Server) computeMetricsFlushCounts(ms metricsSummary) []*ssf.SSFSample {
	return []*ssf.SSFSample{
		ssf.Count(flushTotalMetric, float32(ms.totalCounters), map[string]string{"metric_type": "counter"}),
		ssf.Count(flushTotalMetric, float32(ms.totalGauges), map[string]string{"metric_type": "gauge"}),
		ssf.Count(flushTotalMetric, float32(ms.totalLocalHistograms), map[string]string{"metric_type": "local_histogram"}),
		ssf.Count(flushTotalMetric, float32(ms.totalLocalSets), map[string]string{"metric_type": "local_set"}),
		ssf.Count(flushTotalMetric, float32(ms.totalLocalTimers), map[string]string{"metric_type": "local_timer"}),
	}
}

// computeGlobalMetricsFlushCounts reports the counts of
// globalCounters, globalGauges, totalHistograms, totalSets, and totalTimers,
// which are the three metrics reported *only* by the global
// veneur instance.
func (s *Server) computeGlobalMetricsFlushCounts(ms metricsSummary) []*ssf.SSFSample {
	// we only report these lengths in FlushGlobal
	// since if we're the global veneur instance responsible for flushing them
	// this avoids double-counting problems where a local veneur reports
	// histograms that it received, and then a global veneur reports them
	// again
	return []*ssf.SSFSample{
		ssf.Count(flushTotalMetric, float32(ms.totalGlobalCounters), map[string]string{"metric_type": "global_counter"}),
		ssf.Count(flushTotalMetric, float32(ms.totalGlobalGauges), map[string]string{"metric_type": "global_gauge"}),
		ssf.Count(flushTotalMetric, float32(ms.totalHistograms), map[string]string{"metric_type": "histogram"}),
		ssf.Count(flushTotalMetric, float32(ms.totalSets), map[string]string{"metric_type": "set"}),
		ssf.Count(flushTotalMetric, float32(ms.totalTimers), map[string]string{"metric_type": "timer"}),
	}
}

func (s *Server) flushForward(ctx context.Context, wms []WorkerMetrics) {
	span, _ := trace.StartSpanFromContext(ctx, "")
	defer span.ClientFinish(s.TraceClient)
	jmLength := 0
	for _, wm := range wms {
		jmLength += len(wm.histograms)
		jmLength += len(wm.sets)
		jmLength += len(wm.timers)
	}

	jsonMetrics := make([]samplers.JSONMetric, 0, jmLength)
	exportStart := time.Now()
	for _, wm := range wms {
		for _, count := range wm.globalCounters {
			jm, err := count.Export()
			if err != nil {
				log.WithFields(logrus.Fields{
					logrus.ErrorKey: err,
					"type":          "counter",
					"name":          count.Name,
				}).Error("Could not export metric")
				continue
			}
			jsonMetrics = append(jsonMetrics, jm)
		}
		for _, gauge := range wm.globalGauges {
			jm, err := gauge.Export()
			if err != nil {
				log.WithFields(logrus.Fields{
					logrus.ErrorKey: err,
					"type":          "gauge",
					"name":          gauge.Name,
				}).Error("Could not export metric")
				continue
			}
			jsonMetrics = append(jsonMetrics, jm)
		}
		for _, histo := range wm.histograms {
			jm, err := histo.Export()
			if err != nil {
				log.WithFields(logrus.Fields{
					logrus.ErrorKey: err,
					"type":          "histogram",
					"name":          histo.Name,
				}).Error("Could not export metric")
				continue
			}
			jsonMetrics = append(jsonMetrics, jm)
		}
		for _, set := range wm.sets {
			jm, err := set.Export()
			if err != nil {
				log.WithFields(logrus.Fields{
					logrus.ErrorKey: err,
					"type":          "set",
					"name":          set.Name,
				}).Error("Could not export metric")
				continue
			}
			jsonMetrics = append(jsonMetrics, jm)
		}
		for _, timer := range wm.timers {
			jm, err := timer.Export()
			if err != nil {
				log.WithFields(logrus.Fields{
					logrus.ErrorKey: err,
					"type":          "timer",
					"name":          timer.Name,
				}).Error("Could not export metric")
				continue
			}
			// the exporter doesn't know that these two are "different"
			jm.Type = "timer"
			jsonMetrics = append(jsonMetrics, jm)
		}
	}
	span.Add(ssf.Timing("forward.duration_ns", time.Since(exportStart), time.Nanosecond, map[string]string{"part": "export"}),
		ssf.Gauge("forward.post_metrics_total", float32(len(jsonMetrics)), nil))
	if len(jsonMetrics) == 0 {
		log.Debug("Nothing to forward, skipping.")
		return
	}

	// the error has already been logged (if there was one), so we only care
	// about the success case
	endpoint := fmt.Sprintf("%s/import", s.ForwardAddr)
	if vhttp.PostHelper(span.Attach(ctx), s.HTTPClient, s.TraceClient, http.MethodPost, endpoint, jsonMetrics, "forward", true, nil, log) == nil {
		log.WithFields(logrus.Fields{
			"metrics":     len(jsonMetrics),
			"endpoint":    endpoint,
			"forwardAddr": s.ForwardAddr,
		}).Info("Completed forward to upstream Veneur")
	}
}

func (s *Server) flushTraces(ctx context.Context) {
<<<<<<< HEAD
	for _, w := range s.SpanWorkers {
		w.Flush()
	}
}

// forwardGRPC forwards all input metrics to a downstream Veneur, over gRPC.
func (s *Server) forwardGRPC(ctx context.Context, wms []WorkerMetrics) {
	span, _ := trace.StartSpanFromContext(ctx, "")
	span.SetTag("protocol", "grpc")
	defer span.ClientFinish(s.TraceClient)

	exportStart := time.Now()
	metrics := s.exportForwardMetrics(wms)
	span.Add(
		ssf.Timing("forward.duration_ns", time.Since(exportStart),
			time.Nanosecond, map[string]string{"part": "export"}),
		ssf.Gauge("forward.post_metrics_total", float32(len(metrics)), nil),
	)

	if len(metrics) == 0 {
		log.Debug("Nothing to forward, skipping.")
		return
	}

	entry := log.WithFields(logrus.Fields{
		"metrics":     len(metrics),
		"destination": s.ForwardAddr,
		"protocol":    "grpc",
		"grpcstate":   s.grpcForwardConn.GetState().String(),
	})

	c := forwardrpc.NewForwardClient(s.grpcForwardConn)

	grpcStart := time.Now()
	_, err := c.SendMetrics(ctx, &forwardrpc.MetricList{Metrics: metrics})
	if err != nil {
		span.Add(ssf.Count("forward.error_total", 1, map[string]string{"cause": "send"}))
		entry.WithError(err).Error("Failed to forward to an upstream Veneur")
	} else {
		entry.Info("Completed forward to an upstream Veneur")
	}

	span.Add(
		ssf.Timing("forward.duration_ns", time.Since(grpcStart), time.Nanosecond,
			map[string]string{"part": "grpc"}),
		ssf.Count("forward.error_total", 0, nil),
	)
}

// exportForwardedMetrics converts a slice of WorkerMetrics to a slice
// of protobuf-compatible metrics for use in forwarding over gRPC
func (s *Server) exportForwardMetrics(wms []WorkerMetrics) []*metricpb.Metric {
	bufLen := 0
	for _, wm := range wms {
		bufLen += len(wm.histograms) + len(wm.sets) + len(wm.timers) +
			len(wm.globalCounters) + len(wm.globalGauges)
	}

	metrics := make([]*metricpb.Metric, 0, bufLen)
	for _, wm := range wms {
		for _, count := range wm.globalCounters {
			metrics = s.appendExportMetric(metrics, count, metricpb.Type_Counter)
		}
		for _, gauge := range wm.globalGauges {
			metrics = s.appendExportMetric(metrics, gauge, metricpb.Type_Gauge)
		}
		for _, histo := range wm.histograms {
			metrics = s.appendExportMetric(metrics, histo, metricpb.Type_Histogram)
		}
		for _, set := range wm.sets {
			metrics = s.appendExportMetric(metrics, set, metricpb.Type_Set)
		}
		for _, timer := range wm.timers {
			metrics = s.appendExportMetric(metrics, timer, metricpb.Type_Timer)
		}
	}

	return metrics
}

// A type implemented by all valid samplers
type metricExporter interface {
	GetName() string
	Metric() (*metricpb.Metric, error)
}

// appendExportMetric appends the exported version of the input metric, with
// the inputted type.  If the export fails, the original slice is returned
// and an error is logged
func (s *Server) appendExportMetric(res []*metricpb.Metric, exp metricExporter, mType metricpb.Type) []*metricpb.Metric {
	m, err := exp.Metric()
	if err != nil {
		log.WithFields(logrus.Fields{
			logrus.ErrorKey: err,
			"type":          mType,
			"name":          exp.GetName(),
		}).Error("Could not export metric")
		metrics.ReportOne(
			s.TraceClient,
			ssf.Count("forward.export_metric.errors", 1, map[string]string{
				"type": mType.String(),
			}),
		)
		return res
	}

	m.Type = mType
	return append(res, m)
=======
	s.SpanWorker.Flush()
>>>>>>> ea1d552b
}<|MERGE_RESOLUTION|>--- conflicted
+++ resolved
@@ -375,10 +375,7 @@
 }
 
 func (s *Server) flushTraces(ctx context.Context) {
-<<<<<<< HEAD
-	for _, w := range s.SpanWorkers {
-		w.Flush()
-	}
+	s.SpanWorker.Flush()
 }
 
 // forwardGRPC forwards all input metrics to a downstream Veneur, over gRPC.
@@ -484,7 +481,4 @@
 
 	m.Type = mType
 	return append(res, m)
-=======
-	s.SpanWorker.Flush()
->>>>>>> ea1d552b
 }